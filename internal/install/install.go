package install

import (
	_ "embed"
	"encoding/json"
	"errors"
	"fmt"
	"io"
	"net/http"
	"os"
	"os/exec"
	"path/filepath"
	"runtime"
	"strings"
	"time"

	config "github.com/Sabique-Islam/catalyst/internal/config"
)

//go:embed windows_issues.json
var windowsIssuesJSON []byte

// WindowsIssuesDatabase represents the JSON structure
type WindowsIssuesDatabase struct {
	Version     string                         `json:"version"`
	LastUpdated string                         `json:"last_updated"`
	Description string                         `json:"description"`
	Issues      map[string]WindowsPackageIssue `json:"issues"`
}

// WindowsPackageIssue represents a known issue with a package on Windows
type WindowsPackageIssue struct {
	PackageName  string `json:"package_name"`
	DisplayName  string `json:"display_name"`
	Issue        string `json:"issue"`
	Alternative  string `json:"alternative"`
	WorkaroundURL string `json:"workaround_url"`
}

var issuesDB *WindowsIssuesDatabase

// loadWindowsIssuesDB loads the Windows issues database from embedded JSON
func loadWindowsIssuesDB() (*WindowsIssuesDatabase, error) {
	if issuesDB != nil {
		return issuesDB, nil
	}

	var db WindowsIssuesDatabase
	if err := json.Unmarshal(windowsIssuesJSON, &db); err != nil {
		return nil, fmt.Errorf("failed to parse windows_issues.json: %w", err)
	}

	issuesDB = &db
	return issuesDB, nil
}

// getWindowsPackageIssue retrieves issue information for a package (case-insensitive)
func getWindowsPackageIssue(packageName string) (*WindowsPackageIssue, bool) {
	db, err := loadWindowsIssuesDB()
	if err != nil {
		fmt.Printf("Warning: Failed to load Windows issues database: %v\n", err)
		return nil, false
	}

	pkgLower := strings.ToLower(packageName)
	for key, issue := range db.Issues {
		if strings.ToLower(key) == pkgLower {
			return &issue, true
		}
	}
	return nil, false
}

// detectLinuxPackageManager tries to find a supported package manager on Linux.
func detectLinuxPackageManager() (string, error) {
	candidates := []string{"apt-get", "dnf", "yum", "pacman", "zypper"}
	for _, c := range candidates {
		if _, err := exec.LookPath(c); err == nil {
			return c, nil
		}
	}
	return "", errors.New("no supported linux package manager found (supported: apt-get, dnf, yum, pacman, zypper)")
}

// Install installs the given dependencies (already OS-specific)
func Install(dependencies []string) error {
	if len(dependencies) == 0 {
		fmt.Println("No dependencies to install.")
		return nil
	}

	osType := runtime.GOOS

	switch osType {
	case "linux":
		pkgMgr, err := detectLinuxPackageManager()
		if err != nil {
			return err
		}

		var args []string
		switch pkgMgr {
		case "apt-get":
			args = append([]string{"install", "-y"}, dependencies...)
			fmt.Printf("Using package manager: %s\n", pkgMgr)
			err = runCommand("sudo", append([]string{"apt-get"}, args...)...)
		case "dnf", "yum":
			args = append([]string{"install", "-y"}, dependencies...)
			fmt.Printf("Using package manager: %s\n", pkgMgr)
			err = runCommand("sudo", append([]string{pkgMgr}, args...)...)
		case "pacman":
			args = append([]string{"-S", "--noconfirm"}, dependencies...)
			fmt.Printf("Using package manager: %s\n", pkgMgr)
			err = runCommand("sudo", append([]string{"pacman"}, args...)...)
		case "zypper":
			args = append([]string{"install", "-y"}, dependencies...)
			fmt.Printf("Using package manager: %s\n", pkgMgr)
			err = runCommand("sudo", append([]string{"zypper"}, args...)...)
		}

		if err != nil {
			return fmt.Errorf("failed installing with %s: %w", pkgMgr, err)
		}

	case "darwin":
		if _, err := exec.LookPath("brew"); err != nil {
			return errors.New("homebrew not found - install it from https://brew.sh/")
		}
		fmt.Println("Using package manager: brew")
		args := append([]string{"install"}, dependencies...)
		if err := runCommand("brew", args...); err != nil {
			return fmt.Errorf("brew install failed: %w", err)
		}

	case "windows":
		pkgMgr := getPackageManager()
		if pkgMgr == "unknown" {
			return errors.New("no Windows package manager found. Please install winget, chocolatey (https://chocolatey.org/install), or scoop (https://scoop.sh)")
		}

		var args []string
		var err error
		switch pkgMgr {
		case "choco":
			args = append([]string{"install", "-y"}, dependencies...)
			fmt.Printf("Using package manager: %s\n", pkgMgr)
			err = runCommand("choco", args...)
		case "winget":
			fmt.Printf("Using package manager: %s\n", pkgMgr)
			fmt.Println()
			var lastErr error
			successCount := 0
			hasMSYS2 := false
			msys2Packages := []string{}

			// First pass: install base packages via winget, collect MSYS2 packages
			for _, dep := range dependencies {
				winPkg := mapToWindowsPackage(dep, "winget")

				// Check for Windows compatibility issues
				checkWindowsPackageCompatibility(dep)

				// Check if this is a package that should be installed via MSYS2 pacman
				if shouldUseMSYS2Pacman(dep) {
					msys2Packages = append(msys2Packages, dep)
					continue
				}

				fmt.Printf("Installing %s", dep)
				if winPkg != dep {
					fmt.Printf(" (package: %s)", winPkg)
				}
				fmt.Println("...")

				if winPkg == "MSYS2.MSYS2" {
					hasMSYS2 = true
				}

				err = runWingetInstall(winPkg)
				if err != nil {
					// For winget, check if it's an "already installed" or "no applicable installer" error
					if isWingetNonCriticalError(err) {
						fmt.Printf("  → Skipped: Package may already be installed or installation was interrupted\n")
						if winPkg == "MSYS2.MSYS2" {
							hasMSYS2 = true // Still mark as available for pacman use
							fmt.Printf("     MSYS2 appears to be already installed\n")
						}
						fmt.Println()
						continue // Continue with other packages
					}
					fmt.Printf("  → Failed to install %s\n\n", dep)
					lastErr = err
					// Continue trying other packages instead of stopping
					continue
				}
				fmt.Printf("  → Successfully installed %s\n\n", dep)
				successCount++
			}

			// Second pass: install development libraries via MSYS2 pacman if available
			if len(msys2Packages) > 0 {
				if hasMSYS2 || isMSYS2Installed() {
					fmt.Printf("\nInstalling development libraries via MSYS2 pacman: %v\n", msys2Packages)
					if err := installViaMSYS2Pacman(msys2Packages); err != nil {
						fmt.Printf("Warning: Failed to install some packages via MSYS2: %v\n", err)
						fmt.Printf("You may need to manually install these packages:\n")
						for _, pkg := range msys2Packages {
							msys2Pkg := mapToMSYS2Package(pkg)
							fmt.Printf("  pacman -S %s\n", msys2Pkg)
						}
					} else {
						successCount += len(msys2Packages)
					}
				} else {
					fmt.Printf("\nWarning: The following packages require MSYS2 but it's not installed: %v\n", msys2Packages)
					fmt.Printf("Please install MSYS2 from https://www.msys2.org/ and then run:\n")
					for _, pkg := range msys2Packages {
						msys2Pkg := mapToMSYS2Package(pkg)
						fmt.Printf("  pacman -S %s\n", msys2Pkg)
					}
				}
			}

			// Only return error if all packages failed and none were skipped
			if successCount == 0 && lastErr != nil {
				err = lastErr
			} else {
				err = nil
			}
		case "scoop":
			args = append([]string{"install"}, dependencies...)
			fmt.Printf("Using package manager: %s\n", pkgMgr)
			err = runCommand("scoop", args...)
		default:
			return fmt.Errorf("unsupported Windows package manager: %s", pkgMgr)
		}

		if err != nil {
			return fmt.Errorf("failed installing with %s: %w", pkgMgr, err)
		}

	default:
		return fmt.Errorf("unsupported OS: %s", osType)
	}

	return nil
}

// InstallDependencies loads the config, gets OS-specific dependencies, and installs them
// Also downloads external resources (files) specified in the config
func InstallDependencies() error {
	// Load catalyst.yml
	cfg, err := config.LoadConfig("catalyst.yml")
	if err != nil {
		return fmt.Errorf("failed to load config: %w", err)
	}

	// Install system dependencies
	deps := cfg.GetDependencies() // returns []string
	if len(deps) > 0 {
		fmt.Printf("Installing system dependencies for %s: %v\n", runtime.GOOS, deps)
		fmt.Println()

		if err := Install(deps); err != nil {
			return fmt.Errorf("system dependency installation failed: %w", err)
		}

		fmt.Println()
		fmt.Println("System dependencies installed successfully!")
		fmt.Println()
	} else {
		fmt.Println("No system dependencies to install for this OS.")
		fmt.Println()
	}

	// Install external resources (download files)
	if err := InstallResources(cfg); err != nil {
		return fmt.Errorf("external resource installation failed: %w", err)
	}

	return nil
}

// InstallExternalResourcesOnly downloads only external resources without installing system dependencies
func InstallExternalResourcesOnly() error {
	// Load catalyst.yml
	cfg, err := config.LoadConfig("catalyst.yml")
	if err != nil {
		return fmt.Errorf("failed to load config: %w", err)
	}

	// Install only external resources
	return InstallResources(cfg)
}

// InstallSystemDependenciesOnly installs only system dependencies without downloading external resources
func InstallSystemDependenciesOnly() error {
	// Load catalyst.yml
	cfg, err := config.LoadConfig("catalyst.yml")
	if err != nil {
		return fmt.Errorf("failed to load config: %w", err)
	}

	// Install only system dependencies
	deps := cfg.GetDependencies()
	if len(deps) == 0 {
		fmt.Println("No system dependencies to install for this OS.")
		return nil
	}

	fmt.Printf("Installing system dependencies for %s: %v\n", runtime.GOOS, deps)
	fmt.Println()

	if err := Install(deps); err != nil {
		return fmt.Errorf("system dependency installation failed: %w", err)
	}

	fmt.Println()
	fmt.Println("System dependencies installed successfully!")
	return nil
}

// InstallDependenciesAndGetLinkerFlags installs dependencies and returns linker flags for them
func InstallDependenciesAndGetLinkerFlags() ([]string, error) {
	// Load catalyst.yml
	cfg, err := config.LoadConfig("catalyst.yml")
	if err != nil {
		return nil, fmt.Errorf("failed to load config: %w", err)
	}

	// Get dependencies for current OS only
	deps := cfg.GetDependencies() // returns []string
	if len(deps) == 0 {
		fmt.Println("No dependencies to install for this OS.")
		return []string{}, nil
	}

	fmt.Printf("Installing dependencies for %s: %v\n", runtime.GOOS, deps)

	// Install each package
	for _, pkg := range deps {
		if err := installPackage(pkg); err != nil {
			return nil, fmt.Errorf("failed to install package %s: %w", pkg, err)
		}
	}

	// Generate comprehensive linking flags
	libFlags := generateLinkingFlags(deps)
	if len(libFlags) > 0 {
		fmt.Printf("Adding linking flags: %s\n", strings.Join(libFlags, " "))
	}
	return libFlags, nil
}

// generateLinkingFlags generates linking flags based on detected dependencies
func generateLinkingFlags(dependencies []string) []string {
	var linkFlags []string

	// Common library mappings for linking
	linkMap := map[string]string{
		// Math library
		"math": "m",

		// Threading
		"pthread": "pthread",

		// Networking
		"curl":                 "curl",
		"libcurl":              "curl",
		"libcurl4-openssl-dev": "curl",

		// JSON libraries
		"jansson":        "jansson",
		"libjansson-dev": "jansson",
		"json-c":         "json-c",
		"cjson":          "cjson",

		// Terminal libraries
		"ncurses":        "ncurses",
		"libncurses-dev": "ncurses",
		"termcap":        "termcap",

		// Database libraries
		"sqlite":         "sqlite3",
		"sqlite3":        "sqlite3",
		"libsqlite3-dev": "sqlite3",

		// SSL/Crypto
		"openssl":    "ssl",
		"libssl-dev": "ssl",
		"ssl":        "ssl",
		"crypto":     "crypto",

		// Compression
		"zlib":       "z",
		"zlib1g-dev": "z",

		// Linear algebra
		"blas":     "blas",
		"lapack":   "lapack",
		"openblas": "openblas",

		// GLib
		"glib":     "glib-2.0",
		"glib-2.0": "glib-2.0",
	}

	// Always add math library for C projects
	linkFlags = append(linkFlags, "-lm")

	// Process dependencies and add linking flags
	for _, dep := range dependencies {
		// Normalize dependency name
		depLower := strings.ToLower(dep)

		if linkLib, found := linkMap[depLower]; found {
			linkFlag := "-l" + linkLib
			// Avoid duplicates
			isDuplicate := false
			for _, existing := range linkFlags {
				if existing == linkFlag {
					isDuplicate = true
					break
				}
			}
			if !isDuplicate {
				linkFlags = append(linkFlags, linkFlag)
			}
		}
	}

	return linkFlags
}

func getPackageManager() string {
	// Check for different package managers based on OS
	osType := runtime.GOOS

	switch osType {
	case "windows":
		// Priority order for Windows: winget > choco > scoop
		if _, err := exec.LookPath("winget"); err == nil {
			return "winget"
		}
		if _, err := exec.LookPath("choco"); err == nil {
			return "choco"
		}
		if _, err := exec.LookPath("scoop"); err == nil {
			return "scoop"
		}
	case "darwin":
		if _, err := exec.LookPath("brew"); err == nil {
			return "brew"
		}
	case "linux":
		// Check for different Linux package managers
		if _, err := exec.LookPath("pacman"); err == nil {
			return "pacman"
		}
		if _, err := exec.LookPath("apt-get"); err == nil {
			return "apt"
		}
		if _, err := exec.LookPath("dnf"); err == nil {
			return "dnf"
		}
		if _, err := exec.LookPath("yum"); err == nil {
			return "yum"
		}
		if _, err := exec.LookPath("zypper"); err == nil {
			return "zypper"
		}
	}

	return "unknown"
}

// installPackage installs a single package
func installPackage(pkg string) error {
	var cmd *exec.Cmd

	// Skip system libraries that don't need installation
	systemLibs := []string{"m", "pthread", "dl", "rt"}
	windowsSystemLibs := []string{"ws2_32.lib", "user32.lib", "kernel32.lib", "advapi32.lib", "shell32.lib", "ole32.lib", "oleaut32.lib", "uuid.lib", "winmm.lib", "gdi32.lib", "comctl32.lib", "comdlg32.lib", "winspool.lib"}

	osType := runtime.GOOS

	// Check Unix/Linux system libraries
	for _, sysLib := range systemLibs {
		if pkg == sysLib {
			fmt.Printf("Skipping installation of system library: %s\n", pkg)
			return nil
		}
	}

	// Check Windows system libraries
	if osType == "windows" {
		for _, sysLib := range windowsSystemLibs {
			if pkg == sysLib || strings.EqualFold(pkg, sysLib) {
				fmt.Printf("Skipping installation of Windows system library: %s\n", pkg)
				return nil
			}
		}
	}

	pkgManager := getPackageManager()

	switch pkgManager {
	case "pacman":
		// Arch Linux package names
		archPkg := mapToArchPackage(pkg)
		cmd = exec.Command("sudo", "pacman", "-S", "--noconfirm", archPkg)
	case "apt":
		cmd = exec.Command("sudo", "apt-get", "install", "-y", pkg)
	case "brew":
		cmd = exec.Command("brew", "install", pkg)
	case "yum":
		cmd = exec.Command("sudo", "yum", "install", "-y", pkg)
	case "dnf":
		cmd = exec.Command("sudo", "dnf", "install", "-y", pkg)
	case "zypper":
		cmd = exec.Command("sudo", "zypper", "install", "-y", pkg)
	case "choco":
		// Chocolatey for Windows
		winPkg := mapToWindowsPackage(pkg, "choco")
		cmd = exec.Command("choco", "install", winPkg, "-y")
	case "winget":
		// Check for Windows compatibility issues before installation
		checkWindowsPackageCompatibility(pkg)

		// Windows Package Manager - check if package should use MSYS2 pacman instead
		if shouldUseMSYS2Pacman(pkg) {
			if isMSYS2Installed() {
				fmt.Printf("Installing %s via MSYS2 pacman...\n", pkg)
				return installViaMSYS2Pacman([]string{pkg})
			} else {
				fmt.Printf("Warning: %s requires MSYS2 but it's not installed\n", pkg)
				fmt.Printf("Please install MSYS2 from https://www.msys2.org/ and run: pacman -S %s\n", mapToMSYS2Package(pkg))
				return nil // Don't fail, just warn
			}
		}

		// For winget packages
		winPkg := mapToWindowsPackage(pkg, "winget")
		fmt.Printf("Installing %s with %s...\n", pkg, pkgManager)
		err := runWingetInstall(winPkg)
		if err != nil {
			if isWingetNonCriticalError(err) {
				fmt.Printf("  Note: %s may already be installed or unavailable via winget\n", winPkg)
				return nil // Treat as success
			}
			return fmt.Errorf("failed installing %s with winget: %w", pkg, err)
		}
		return nil
	case "scoop":
		// Scoop for Windows
		winPkg := mapToWindowsPackage(pkg, "scoop")
		cmd = exec.Command("scoop", "install", winPkg)
	default:
		osType := runtime.GOOS
		switch osType {
		case "windows":
			return fmt.Errorf("no Windows package manager found. Please install one of: winget (Windows Package Manager), chocolatey (https://chocolatey.org/install), or scoop (https://scoop.sh)")
		case "darwin":
			return fmt.Errorf("homebrew not found. Please install it from https://brew.sh/")
		case "linux":
			return fmt.Errorf("no supported Linux package manager found. Supported: apt-get, dnf, yum, pacman, zypper")
		default:
			return fmt.Errorf("unsupported operating system: %s", osType)
		}
	}

	fmt.Printf("Installing %s with %s...\n", pkg, pkgManager)
	output, err := cmd.CombinedOutput()
	if err != nil {
		return fmt.Errorf("failed installing with %s: %s\nOutput: %s", pkgManager, err, string(output))
	}
	return nil
}

func mapToArchPackage(pkg string) string {
	// Map common package names to Arch equivalents
	archMap := map[string]string{
		"gcc":                  "gcc",
		"make":                 "make",
		"build-essential":      "base-devel",
		"libcurl4-openssl-dev": "curl",
		"libjansson-dev":       "jansson",
		"libssl-dev":           "openssl",
		"pkg-config":           "pkgconf",
	}

	if archPkg, exists := archMap[pkg]; exists {
		return archPkg
	}
	return pkg // Return original if no mapping found
}

func mapToWindowsPackage(pkg string, pkgManager string) string {
	// Map common package names to Windows equivalents based on package manager
	var pkgMap map[string]string

	switch pkgManager {
	case "choco":
		pkgMap = map[string]string{
			"gcc":                  "mingw",
			"make":                 "make",
			"build-essential":      "mingw",
			"curl":                 "curl",
			"libcurl4-openssl-dev": "curl",
			"libssl-dev":           "openssl",
			"openssl":              "openssl",
			"git":                  "git",
			"cmake":                "cmake",
			"python":               "python",
			"nodejs":               "nodejs",
			"sqlite":               "sqlite",
			"sqlite3":              "sqlite",
			"zlib":                 "zlib",
			"pkg-config":           "pkgconfiglite",
		}
	case "winget":
		pkgMap = map[string]string{
			"gcc":                  "MSYS2.MSYS2",
			"make":                 "GnuWin32.Make",
			"build-essential":      "MSYS2.MSYS2",
			"msys2":                "MSYS2.MSYS2",
			"curl":                 "cURL.cURL",
			"libcurl4-openssl-dev": "cURL.cURL",
			"git":                  "Git.Git",
			"cmake":                "Kitware.CMake",
			"python":               "Python.Python.3.11",
			"nodejs":               "OpenJS.NodeJS",
			"sqlite":               "SQLite.SQLite",
			"sqlite3":              "SQLite.SQLite",
		}
	case "scoop":
		pkgMap = map[string]string{
			"gcc":     "gcc",
			"make":    "make",
			"curl":    "curl",
			"git":     "git",
			"cmake":   "cmake",
			"python":  "python",
			"nodejs":  "nodejs",
			"sqlite":  "sqlite3",
			"sqlite3": "sqlite3",
		}
	default:
		return pkg
	}

	if winPkg, exists := pkgMap[pkg]; exists {
		return winPkg
	}
	return pkg // Return original if no mapping found
}

// isLibraryPackage checks if a package is a library that needs linking
func isLibraryPackage(pkg string) bool {
	// List of known library packages that need linking
	knownLibraries := []string{
		"curl", "jansson", "ssl", "crypto", "sqlite", "sqlite3", "pthread", "m", "z", "dl", "rt",
		"openssl", "zlib", "pcre", "glib", "gtk", "qt", "boost",
	}

	pkgLower := strings.ToLower(pkg)

	// Check direct matches
	for _, lib := range knownLibraries {
		if pkgLower == lib {
			return true
		}
	}

	// Check common library naming patterns
	libraryPatterns := []string{
		"lib", "-dev", ".lib", "-devel",
	}

	for _, pattern := range libraryPatterns {
		if strings.Contains(pkgLower, pattern) {
			return true
		}
	}

	return false
}

// extractLibraryName extracts the library name for linking from package name
func extractLibraryName(pkg string) string {
	// Handle common package name to library name mappings
	libMappings := map[string]string{
		"curl":                 "curl",
		"jansson":              "jansson",
		"sqlite":               "sqlite3",
		"libssl-dev":           "ssl",
		"libcrypto-dev":        "crypto",
		"libcurl4-openssl-dev": "curl",
		"libjansson-dev":       "jansson",
		"libsqlite3-dev":       "sqlite3",
		"sqlite3":              "sqlite3",
		"pthread":              "pthread",
		"m":                    "m",
		"ws2_32.lib":           "ws2_32",
		"user32.lib":           "user32",
		"kernel32.lib":         "kernel32",
		"openssl":              "ssl",
		"zlib":                 "z",
	}

	// Direct mapping
	if libName, exists := libMappings[pkg]; exists {
		return libName
	}

	// Extract from lib*-dev pattern
	if strings.HasPrefix(pkg, "lib") && strings.HasSuffix(pkg, "-dev") {
		return pkg[3 : len(pkg)-4] // Remove "lib" prefix and "-dev" suffix
	}

	// Extract from *.lib pattern
	if strings.HasSuffix(pkg, ".lib") {
		return pkg[:len(pkg)-4] // Remove ".lib" suffix
	}

	// For simple library names, use as-is
	if isSimpleLibrary(pkg) {
		return pkg
	}

	return ""
}

// isSimpleLibrary checks if this is a simple library name that can be used directly
func isSimpleLibrary(pkg string) bool {
	simpleLibs := []string{"pthread", "m", "z", "dl", "ssl", "crypto", "curl", "jansson", "sqlite3"}
	for _, lib := range simpleLibs {
		if pkg == lib {
			return true
		}
	}
	return false
}

<<<<<<< HEAD
=======
// WindowsPackageIssue represents known issues with packages on Windows
type WindowsPackageIssue struct {
	PackageName   string
	Issue         string
	Alternative   string
	WorkaroundURL string
}

// getWindowsPackageIssues returns a map of packages with known Windows compatibility issues
func getWindowsPackageIssues() map[string]WindowsPackageIssue {
	return map[string]WindowsPackageIssue{
		"ncurses": {
			PackageName:   "ncurses",
			Issue:         "ncurses has limited Windows support. The MSYS2 port has incomplete symbol exports and may cause linking errors.",
			Alternative:   "PDCurses (Public Domain Curses) - a Windows-compatible curses implementation",
			WorkaroundURL: "Consider using PDCurses or running your application in WSL (Windows Subsystem for Linux) for full ncurses support.",
		},
		"libncurses-dev": {
			PackageName:   "ncurses",
			Issue:         "ncurses has limited Windows support. The MSYS2 port has incomplete symbol exports and may cause linking errors.",
			Alternative:   "PDCurses (Public Domain Curses) - a Windows-compatible curses implementation",
			WorkaroundURL: "Consider using PDCurses or running your application in WSL (Windows Subsystem for Linux) for full ncurses support.",
		},
		"x11": {
			PackageName:   "X11",
			Issue:         "X11 (X Window System) is not available on Windows natively.",
			Alternative:   "Win32 API for Windows GUI, or use WSL with X server (VcXsrv, Xming)",
			WorkaroundURL: "For GUI applications, consider cross-platform libraries like SDL2, GLFW, or Qt.",
		},
		"libx11-dev": {
			PackageName:   "X11",
			Issue:         "X11 (X Window System) is not available on Windows natively.",
			Alternative:   "Win32 API for Windows GUI, or use WSL with X server (VcXsrv, Xming)",
			WorkaroundURL: "For GUI applications, consider cross-platform libraries like SDL2, GLFW, or Qt.",
		},
		"gtk": {
			PackageName:   "GTK",
			Issue:         "GTK has limited Windows support and requires significant setup.",
			Alternative:   "Win32 API, Qt, or wxWidgets for better Windows integration",
			WorkaroundURL: "Consider using cross-platform frameworks like Qt or Electron for consistent GUI across platforms.",
		},
		"pulseaudio": {
			PackageName:   "PulseAudio",
			Issue:         "PulseAudio is not natively supported on Windows.",
			Alternative:   "PortAudio or Windows Audio Session API (WASAPI)",
			WorkaroundURL: "Use PortAudio for cross-platform audio support.",
		},
		"alsa": {
			PackageName:   "ALSA",
			Issue:         "ALSA (Advanced Linux Sound Architecture) is Linux-specific.",
			Alternative:   "PortAudio or Windows Audio APIs (WASAPI, DirectSound)",
			WorkaroundURL: "Use PortAudio library for cross-platform audio handling.",
		},
	}
}

>>>>>>> 9ee7594d
// checkWindowsPackageCompatibility checks if a package has known Windows issues and warns the user
func checkWindowsPackageCompatibility(pkg string) {
	if runtime.GOOS != "windows" {
		return
	}
<<<<<<< HEAD
	
	issue, exists := getWindowsPackageIssue(pkg)
	if !exists {
		return
=======

	issues := getWindowsPackageIssues()
	pkgLower := strings.ToLower(pkg)

	if issue, exists := issues[pkgLower]; exists {
		fmt.Printf("\n⚠️  WARNING: Windows Compatibility Issue Detected\n")
		fmt.Printf("━━━━━━━━━━━━━━━━━━━━━━━━━━━━━━━━━━━━━━━━━━━━━━━━\n")
		fmt.Printf("Package: %s\n", issue.PackageName)
		fmt.Printf("Issue: %s\n\n", issue.Issue)
		fmt.Printf("💡 Suggestion:\n")
		fmt.Printf("   %s\n\n", issue.Alternative)
		if issue.WorkaroundURL != "" {
			fmt.Printf("📖 More Info:\n")
			fmt.Printf("   %s\n", issue.WorkaroundURL)
		}
		fmt.Printf("━━━━━━━━━━━━━━━━━━━━━━━━━━━━━━━━━━━━━━━━━━━━━━━━\n\n")
>>>>>>> 9ee7594d
	}
	
	fmt.Printf("\n⚠️  WARNING: Windows Compatibility Issue Detected\n")
	fmt.Printf("━━━━━━━━━━━━━━━━━━━━━━━━━━━━━━━━━━━━━━━━━━━━━━━━\n")
	fmt.Printf("Package: %s\n", issue.DisplayName)
	fmt.Printf("Issue: %s\n\n", issue.Issue)
	fmt.Printf("💡 Suggestion:\n")
	fmt.Printf("   %s\n\n", issue.Alternative)
	if issue.WorkaroundURL != "" {
		fmt.Printf("📖 More Info:\n")
		fmt.Printf("   %s\n", issue.WorkaroundURL)
	}
	fmt.Printf("━━━━━━━━━━━━━━━━━━━━━━━━━━━━━━━━━━━━━━━━━━━━━━━━\n\n")
}

// shouldUseMSYS2Pacman checks if a package should be installed via MSYS2 pacman instead of winget
func shouldUseMSYS2Pacman(pkg string) bool {
	// Packages that are development libraries and not available via winget
	msys2OnlyPackages := []string{
		"curl",
		"jansson",
		"sqlite3",
		"libjansson-dev",
		"libcurl4-openssl-dev",
		"libssl-dev",
		"libsqlite3-dev",
		"ncurses",
		"libncurses-dev",
	}

	pkgLower := strings.ToLower(pkg)
	for _, msys2Pkg := range msys2OnlyPackages {
		if pkgLower == msys2Pkg {
			return true
		}
	}
	return false
}

// isMSYS2Installed checks if MSYS2 is installed on the system
func isMSYS2Installed() bool {
	// Check common MSYS2 installation paths
	commonPaths := []string{
		"C:\\msys64\\usr\\bin\\bash.exe",
		"C:\\msys32\\usr\\bin\\bash.exe",
	}

	for _, path := range commonPaths {
		if _, err := os.Stat(path); err == nil {
			return true
		}
	}

	return false
}

// getMSYS2BashPath returns the path to MSYS2 bash executable
func getMSYS2BashPath() (string, error) {
	commonPaths := []string{
		"C:\\msys64\\usr\\bin\\bash.exe",
		"C:\\msys32\\usr\\bin\\bash.exe",
	}

	for _, path := range commonPaths {
		if _, err := os.Stat(path); err == nil {
			return path, nil
		}
	}

	return "", errors.New("MSYS2 bash not found in common locations")
}

// mapToMSYS2Package maps a generic package name to MSYS2 UCRT64 package name
func mapToMSYS2Package(pkg string) string {
	// Map to mingw-w64-ucrt-x86_64-* packages for UCRT64 environment
	msys2Map := map[string]string{
		"jansson":              "mingw-w64-ucrt-x86_64-jansson",
		"libjansson-dev":       "mingw-w64-ucrt-x86_64-jansson",
		"curl":                 "mingw-w64-ucrt-x86_64-curl",
		"libcurl4-openssl-dev": "mingw-w64-ucrt-x86_64-curl",
		"sqlite3":              "mingw-w64-ucrt-x86_64-sqlite3",
		"libsqlite3-dev":       "mingw-w64-ucrt-x86_64-sqlite3",
		"openssl":              "mingw-w64-ucrt-x86_64-openssl",
		"libssl-dev":           "mingw-w64-ucrt-x86_64-openssl",
		"ncurses":              "mingw-w64-ucrt-x86_64-ncurses",
		"libncurses-dev":       "mingw-w64-ucrt-x86_64-ncurses",
	}

	if msys2Pkg, exists := msys2Map[pkg]; exists {
		return msys2Pkg
	}

	// If not in map, try adding the prefix
	return "mingw-w64-ucrt-x86_64-" + pkg
}

// installViaMSYS2Pacman installs packages using MSYS2's pacman
func installViaMSYS2Pacman(packages []string) error {
	bashPath, err := getMSYS2BashPath()
	if err != nil {
		return err
	}

	// Map packages to MSYS2 names
	msys2Packages := []string{}
	for _, pkg := range packages {
		msys2Packages = append(msys2Packages, mapToMSYS2Package(pkg))
	}

	// Build pacman command
	pacmanCmd := "pacman -S --noconfirm " + strings.Join(msys2Packages, " ")

	fmt.Printf("\nRunning MSYS2 pacman: %s\n", pacmanCmd)

	// Execute via bash -lc to get proper environment
	cmd := exec.Command(bashPath, "-lc", pacmanCmd)
	cmd.Stdout = os.Stdout
	cmd.Stderr = os.Stderr

	return cmd.Run()
}

// runCommand executes a command with arguments
func runCommand(command string, args ...string) error {
	cmd := exec.Command(command, args...)
	cmd.Stdout = nil
	cmd.Stderr = nil
	return cmd.Run()
}

// runWingetInstall runs winget install with better error handling
func runWingetInstall(packageID string) error {
	cmd := exec.Command("winget", "install", "--id", packageID, "--accept-package-agreements", "--accept-source-agreements")
	cmd.Stdout = os.Stdout
	cmd.Stderr = os.Stderr

	err := cmd.Run()

	if err != nil {
		// Check for specific winget exit codes
		if exitErr, ok := err.(*exec.ExitError); ok {
			exitCode := exitErr.ExitCode()
			// Common winget exit codes (hex values):
			// 0x8a15000f: Package already installed
			// 0x8a150014: No applicable installer
			// 0x8a150011: Package install already in progress
			// 0x8a150006: Installer error (may need manual install or already installed)
			// 0x8a150005: Installer download error
			// 0x8a15002b: No upgrade available (package already installed)
			// Treat these as non-critical - continue installation
			nonCriticalCodesHex := []uint32{0x8a15000f, 0x8a150014, 0x8a150011, 0x8a150006, 0x8a150005, 0x8a15002b}
			for _, code := range nonCriticalCodesHex {
				if uint32(exitCode) == code {
					return &wingetNonCriticalError{
						exitCode:  exitCode,
						output:    "",
						packageID: packageID,
					}
				}
			}
		}
		return err
	}
	return nil
}

// wingetNonCriticalError represents non-critical winget errors (already installed, etc.)
type wingetNonCriticalError struct {
	exitCode  int
	output    string
	packageID string
}

func (e *wingetNonCriticalError) Error() string {
	return fmt.Sprintf("winget non-critical error (exit code: %d, package: %s)", e.exitCode, e.packageID)
}

// isWingetNonCriticalError checks if an error is a non-critical winget error
func isWingetNonCriticalError(err error) bool {
	_, ok := err.(*wingetNonCriticalError)
	return ok
}

// DownloadResource downloads a file from a URL to a local path
func DownloadResource(url, localPath string) error {
	// Normalize path separators for the current OS
	normalizedPath := filepath.Clean(localPath)

	// Create the directory if it doesn't exist
	dir := filepath.Dir(normalizedPath)
	if err := os.MkdirAll(dir, 0755); err != nil {
		return fmt.Errorf("failed to create directory %s: %w", dir, err)
	}

	// Check if file already exists
	if _, err := os.Stat(normalizedPath); err == nil {
		fmt.Printf("Resource already exists: %s (skipping download)\n", normalizedPath)
		return nil
	}

	fmt.Printf("Downloading %s -> %s\n", url, normalizedPath)

	// Create HTTP client with timeout
	client := &http.Client{
		Timeout: 30 * time.Second,
	}

	// Make the HTTP request
	resp, err := client.Get(url)
	if err != nil {
		return fmt.Errorf("failed to download %s: %w", url, err)
	}
	defer resp.Body.Close()

	// Check response status
	if resp.StatusCode != http.StatusOK {
		return fmt.Errorf("failed to download %s: HTTP %d %s", url, resp.StatusCode, resp.Status)
	}

	// Create the output file
	file, err := os.Create(normalizedPath)
	if err != nil {
		return fmt.Errorf("failed to create file %s: %w", normalizedPath, err)
	}
	defer file.Close()

	// Copy the response body to file
	_, err = io.Copy(file, resp.Body)
	if err != nil {
		// Clean up partial file on error
		os.Remove(normalizedPath)
		return fmt.Errorf("failed to write file %s: %w", normalizedPath, err)
	}

	fmt.Printf("Successfully downloaded: %s\n", normalizedPath)
	return nil
}

// InstallResources downloads external resources defined in the config
func InstallResources(cfg *config.Config) error {
	osType := runtime.GOOS

	// Get resources using the config method
	resources := cfg.GetResources()

	if len(resources) == 0 {
		fmt.Println("No external resources to download.")
		return nil
	}

	fmt.Printf("Downloading %d external resources for %s...\n", len(resources), osType)
	fmt.Println()

	// Download each resource
	for i, resource := range resources {
		fmt.Printf("[%d/%d] ", i+1, len(resources))

		if resource.URL == "" {
			fmt.Printf("Skipping resource with empty URL\n")
			continue
		}

		if resource.Path == "" {
			fmt.Printf("Skipping resource %s with empty path\n", resource.URL)
			continue
		}

		if err := DownloadResource(resource.URL, resource.Path); err != nil {
			return fmt.Errorf("failed to download resource %s: %w", resource.URL, err)
		}
	}

	fmt.Println()
	fmt.Println("External resources downloaded successfully!")
	return nil
}<|MERGE_RESOLUTION|>--- conflicted
+++ resolved
@@ -742,13 +742,11 @@
 	return false
 }
 
-<<<<<<< HEAD
-=======
 // WindowsPackageIssue represents known issues with packages on Windows
 type WindowsPackageIssue struct {
-	PackageName   string
-	Issue         string
-	Alternative   string
+	PackageName  string
+	Issue        string
+	Alternative  string
 	WorkaroundURL string
 }
 
@@ -756,66 +754,59 @@
 func getWindowsPackageIssues() map[string]WindowsPackageIssue {
 	return map[string]WindowsPackageIssue{
 		"ncurses": {
-			PackageName:   "ncurses",
-			Issue:         "ncurses has limited Windows support. The MSYS2 port has incomplete symbol exports and may cause linking errors.",
-			Alternative:   "PDCurses (Public Domain Curses) - a Windows-compatible curses implementation",
+			PackageName:  "ncurses",
+			Issue:        "ncurses has limited Windows support. The MSYS2 port has incomplete symbol exports and may cause linking errors.",
+			Alternative:  "PDCurses (Public Domain Curses) - a Windows-compatible curses implementation",
 			WorkaroundURL: "Consider using PDCurses or running your application in WSL (Windows Subsystem for Linux) for full ncurses support.",
 		},
 		"libncurses-dev": {
-			PackageName:   "ncurses",
-			Issue:         "ncurses has limited Windows support. The MSYS2 port has incomplete symbol exports and may cause linking errors.",
-			Alternative:   "PDCurses (Public Domain Curses) - a Windows-compatible curses implementation",
+			PackageName:  "ncurses",
+			Issue:        "ncurses has limited Windows support. The MSYS2 port has incomplete symbol exports and may cause linking errors.",
+			Alternative:  "PDCurses (Public Domain Curses) - a Windows-compatible curses implementation",
 			WorkaroundURL: "Consider using PDCurses or running your application in WSL (Windows Subsystem for Linux) for full ncurses support.",
 		},
 		"x11": {
-			PackageName:   "X11",
-			Issue:         "X11 (X Window System) is not available on Windows natively.",
-			Alternative:   "Win32 API for Windows GUI, or use WSL with X server (VcXsrv, Xming)",
+			PackageName:  "X11",
+			Issue:        "X11 (X Window System) is not available on Windows natively.",
+			Alternative:  "Win32 API for Windows GUI, or use WSL with X server (VcXsrv, Xming)",
 			WorkaroundURL: "For GUI applications, consider cross-platform libraries like SDL2, GLFW, or Qt.",
 		},
 		"libx11-dev": {
-			PackageName:   "X11",
-			Issue:         "X11 (X Window System) is not available on Windows natively.",
-			Alternative:   "Win32 API for Windows GUI, or use WSL with X server (VcXsrv, Xming)",
+			PackageName:  "X11",
+			Issue:        "X11 (X Window System) is not available on Windows natively.",
+			Alternative:  "Win32 API for Windows GUI, or use WSL with X server (VcXsrv, Xming)",
 			WorkaroundURL: "For GUI applications, consider cross-platform libraries like SDL2, GLFW, or Qt.",
 		},
 		"gtk": {
-			PackageName:   "GTK",
-			Issue:         "GTK has limited Windows support and requires significant setup.",
-			Alternative:   "Win32 API, Qt, or wxWidgets for better Windows integration",
+			PackageName:  "GTK",
+			Issue:        "GTK has limited Windows support and requires significant setup.",
+			Alternative:  "Win32 API, Qt, or wxWidgets for better Windows integration",
 			WorkaroundURL: "Consider using cross-platform frameworks like Qt or Electron for consistent GUI across platforms.",
 		},
 		"pulseaudio": {
-			PackageName:   "PulseAudio",
-			Issue:         "PulseAudio is not natively supported on Windows.",
-			Alternative:   "PortAudio or Windows Audio Session API (WASAPI)",
+			PackageName:  "PulseAudio",
+			Issue:        "PulseAudio is not natively supported on Windows.",
+			Alternative:  "PortAudio or Windows Audio Session API (WASAPI)",
 			WorkaroundURL: "Use PortAudio for cross-platform audio support.",
 		},
 		"alsa": {
-			PackageName:   "ALSA",
-			Issue:         "ALSA (Advanced Linux Sound Architecture) is Linux-specific.",
-			Alternative:   "PortAudio or Windows Audio APIs (WASAPI, DirectSound)",
+			PackageName:  "ALSA",
+			Issue:        "ALSA (Advanced Linux Sound Architecture) is Linux-specific.",
+			Alternative:  "PortAudio or Windows Audio APIs (WASAPI, DirectSound)",
 			WorkaroundURL: "Use PortAudio library for cross-platform audio handling.",
 		},
 	}
 }
 
->>>>>>> 9ee7594d
 // checkWindowsPackageCompatibility checks if a package has known Windows issues and warns the user
 func checkWindowsPackageCompatibility(pkg string) {
 	if runtime.GOOS != "windows" {
 		return
 	}
-<<<<<<< HEAD
 	
-	issue, exists := getWindowsPackageIssue(pkg)
-	if !exists {
-		return
-=======
-
 	issues := getWindowsPackageIssues()
 	pkgLower := strings.ToLower(pkg)
-
+	
 	if issue, exists := issues[pkgLower]; exists {
 		fmt.Printf("\n⚠️  WARNING: Windows Compatibility Issue Detected\n")
 		fmt.Printf("━━━━━━━━━━━━━━━━━━━━━━━━━━━━━━━━━━━━━━━━━━━━━━━━\n")
@@ -828,20 +819,7 @@
 			fmt.Printf("   %s\n", issue.WorkaroundURL)
 		}
 		fmt.Printf("━━━━━━━━━━━━━━━━━━━━━━━━━━━━━━━━━━━━━━━━━━━━━━━━\n\n")
->>>>>>> 9ee7594d
-	}
-	
-	fmt.Printf("\n⚠️  WARNING: Windows Compatibility Issue Detected\n")
-	fmt.Printf("━━━━━━━━━━━━━━━━━━━━━━━━━━━━━━━━━━━━━━━━━━━━━━━━\n")
-	fmt.Printf("Package: %s\n", issue.DisplayName)
-	fmt.Printf("Issue: %s\n\n", issue.Issue)
-	fmt.Printf("💡 Suggestion:\n")
-	fmt.Printf("   %s\n\n", issue.Alternative)
-	if issue.WorkaroundURL != "" {
-		fmt.Printf("📖 More Info:\n")
-		fmt.Printf("   %s\n", issue.WorkaroundURL)
-	}
-	fmt.Printf("━━━━━━━━━━━━━━━━━━━━━━━━━━━━━━━━━━━━━━━━━━━━━━━━\n\n")
+	}
 }
 
 // shouldUseMSYS2Pacman checks if a package should be installed via MSYS2 pacman instead of winget
